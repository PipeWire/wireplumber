-- WirePlumber
--
-- Copyright © 2021 Collabora Ltd.
--    @author George Kiagiadakis <george.kiagiadakis@collabora.com>
--
-- SPDX-License-Identifier: MIT

local config_settings = {

}

-- apply properties from rules defined in JSON .conf file
function rulesApplyProperties(properties)
  local matched, mprops = Settings.apply_rule ("v4l2_monitor", properties)

  if (matched and mprops) then
    for k, v in pairs(mprops) do
      properties[k] = v
    end
  end
end

function findDuplicate(parent, id, property, value)
  for i = 0, id - 1, 1 do
    local obj = parent:get_managed_object(i)
    if obj and obj.properties[property] == value then
      return true
    end
  end
  return false
end

function createNode(parent, id, type, factory, properties)
  local dev_props = parent.properties

  -- set the device id and spa factory name; REQUIRED, do not change
  properties["device.id"] = parent["bound-id"]
  properties["factory.name"] = factory

  -- set the default pause-on-idle setting
  properties["node.pause-on-idle"] = false

  -- set the node name
  local name =
      (factory:find("sink") and "v4l2_output") or
       (factory:find("source") and "v4l2_input" or factory)
      .. "." ..
      (dev_props["device.name"]:gsub("^v4l2_device%.(.+)", "%1") or
       dev_props["device.name"] or
       dev_props["device.nick"] or
       dev_props["device.alias"] or
       "v4l2-device")
  -- sanitize name
  name = name:gsub("([^%w_%-%.])", "_")

  properties["node.name"] = name

  -- deduplicate nodes with the same name
  for counter = 2, 99, 1 do
    if findDuplicate(parent, id, "node.name", properties["node.name"]) then
      properties["node.name"] = name .. "." .. counter
    else
      break
    end
  end

  -- set the node description
  local desc = dev_props["device.description"] or "v4l2-device"
  desc = desc .. " (V4L2)"
  -- sanitize description, replace ':' with ' '
  properties["node.description"] = desc:gsub("(:)", " ")

<<<<<<< HEAD
  -- apply properties from rules defined in JSON .conf file
=======
  -- set the node nick
  local nick = properties["node.nick"] or
               dev_props["device.product.name"] or
               dev_props["api.v4l2.cap.card"] or
               dev_props["device.description"] or
               dev_props["device.nick"]
  properties["node.nick"] = nick:gsub("(:)", " ")

  -- set priority
  if not properties["priority.session"] then
    local path = properties["api.v4l2.path"] or "/dev/video100"
    local dev = path:gsub("/dev/video(%d+)", "%1")
    properties["priority.session"] = 1000 - (tonumber(dev) * 10)
  end

  -- apply properties from config.rules
>>>>>>> 2ac38471
  rulesApplyProperties(properties)

  -- create the node
  local node = Node("spa-node-factory", properties)
  node:activate(Feature.Proxy.BOUND)
  parent:store_managed_object(id, node)
end

function createDevice(parent, id, type, factory, properties)
  -- ensure the device has an appropriate name
  local name = "v4l2_device." ..
      (properties["device.name"] or
       properties["device.bus-id"] or
       properties["device.bus-path"] or
       tostring(id)):gsub("([^%w_%-%.])", "_")

  properties["device.name"] = name

  -- deduplicate devices with the same name
  for counter = 2, 99, 1 do
    if findDuplicate(parent, id, "device.name", properties["device.name"]) then
      properties["device.name"] = name .. "." .. counter
    else
      break
    end
  end

  -- ensure the device has a description
  properties["device.description"] =
      properties["device.description"]
      or properties["device.product.name"]
      or "Unknown device"

  -- apply properties from rules defined in JSON .conf file
  rulesApplyProperties(properties)

  -- create the device
  local device = SpaDevice(factory, properties)
  if device then
    device:connect("create-object", createNode)
    device:activate(Feature.SpaDevice.ENABLED | Feature.Proxy.BOUND)
    parent:store_managed_object(id, device)
  else
    Log.warning ("Failed to create '" .. factory .. "' device")
  end
end

monitor = SpaDevice("api.v4l2.enum.udev", config_settings or {})
if monitor then
  monitor:connect("create-object", createDevice)
  monitor:activate(Feature.SpaDevice.ENABLED)
else
  Log.message("PipeWire's V4L SPA missing or broken. Video4Linux not supported.")
end<|MERGE_RESOLUTION|>--- conflicted
+++ resolved
@@ -70,9 +70,6 @@
   -- sanitize description, replace ':' with ' '
   properties["node.description"] = desc:gsub("(:)", " ")
 
-<<<<<<< HEAD
-  -- apply properties from rules defined in JSON .conf file
-=======
   -- set the node nick
   local nick = properties["node.nick"] or
                dev_props["device.product.name"] or
@@ -88,8 +85,7 @@
     properties["priority.session"] = 1000 - (tonumber(dev) * 10)
   end
 
-  -- apply properties from config.rules
->>>>>>> 2ac38471
+  -- apply properties from rules defined in JSON .conf file
   rulesApplyProperties(properties)
 
   -- create the node
