--- conflicted
+++ resolved
@@ -5,7 +5,6 @@
 --
 -- SPDX-License-Identifier: MIT
 
-<<<<<<< HEAD
 local config_settings = {
  ["alsa.jack-device"] =
     Settings.get_boolean ("alsa_monitor.alsa.jack-device"),
@@ -21,35 +20,11 @@
   Settings.get_boolean ("alsa_monitor.alsa.midi.monitoring"),
 }
 
--- applies rules from alsa-settings.conf when asked to
-=======
--- Receive script arguments from config.lua
-local config = ... or {}
-
--- ensure config.properties is not nil
-config.properties = config.properties or {}
-
 -- unique device/node name tables
 device_names_table = nil
 node_names_table = nil
 
--- preprocess rules and create Interest objects
-for _, r in ipairs(config.rules or {}) do
-  r.interests = {}
-  for _, i in ipairs(r.matches) do
-    local interest_desc = { type = "properties" }
-    for _, c in ipairs(i) do
-      c.type = "pw"
-      table.insert(interest_desc, Constraint(c))
-    end
-    local interest = Interest(interest_desc)
-    table.insert(r.interests, interest)
-  end
-  r.matches = nil
-end
-
--- applies properties from config.rules when asked to
->>>>>>> 2ac38471
+-- applies rules from alsa-settings.conf when asked to
 function rulesApplyProperties(properties)
   local matched, mprops = Settings.apply_rule ("alsa_monitor", properties)
 
