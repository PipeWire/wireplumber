--- conflicted
+++ resolved
@@ -97,13 +97,8 @@
   return 1;
 }
 
-<<<<<<< HEAD
-void
-push_luajson (lua_State *L, WpSpaJson *json)
-=======
 static void
 push_luajson (lua_State *L, WpSpaJson *json, gint n_recursions)
->>>>>>> 1e03b5bb
 {
   /* Null */
   if (wp_spa_json_is_null (json)) {
